--- conflicted
+++ resolved
@@ -301,11 +301,7 @@
         self._edit_btn.hide()
 
         # make sure there's never a bg color or border
-<<<<<<< HEAD
-        self._edit_btn.setStyleSheet("background-color: none; border: none; min-width: 15px;")
-=======
         self._edit_btn.setStyleSheet(BUTTON_STYLE)
->>>>>>> a339aeab
 
         spacer = QtGui.QWidget()
         spacer.setFixedHeight(self._edit_btn.height())
@@ -397,13 +393,8 @@
         self._apply_btn.setFocusPolicy(QtCore.Qt.NoFocus)
 
         # make sure there's never a bg color or border
-<<<<<<< HEAD
-        self._done_btn.setStyleSheet("background-color: none; border: none; min-width: 15px;")
-        self._apply_btn.setStyleSheet("background-color: none; border: none; min-width: 15px;")
-=======
         self._done_btn.setStyleSheet(BUTTON_STYLE)
         self._apply_btn.setStyleSheet(BUTTON_STYLE)
->>>>>>> a339aeab
 
         if self._editor_widget.sizeHint().height() >= 32:
             btn_layout = QtGui.QVBoxLayout()
